--- conflicted
+++ resolved
@@ -35,109 +35,7 @@
 
 ##  Step 4: Install Donkeycar Python Code
 
-<<<<<<< HEAD
-To install Open CV on the Jetson Nano, you need to build it from source. Building OpenCV from source is going to take some time, so buckle up. If you get stuck, [here](https://www.pyimagesearch.com/2018/08/15/how-to-install-opencv-4-on-ubuntu/) is another great resource which will help you compile OpenCV. 
-
-> Note: In some cases Python OpenCV may already be installed in your disc image. If the file exists, you can optionally copy it to your environment rather than build from source. Nvidia has said they will drop support for this, so longer term we will probably be building it. If this works:
-> 
-> ```
-> mkdir ~/mycar
-> cp /usr/lib/python3.6/dist-packages/cv2/python-3.6/cv2.cpython-36m-aarch64-linux-gnu.so ~/mycar/
-> cd ~/mycar
-> python -c "import cv2"
-> ```
->
-> Then you have a working version and can skip this portion of the guide.
-> However, following the swapfile portion of this guide has made performance more predictable and solves memory thrashing.
-
-The first step in building OpenCV is to define swap space on the Jetson Nano. The Jetson Nano has `4GB` of RAM. This is not sufficient to build OpenCV from source. Therefore we need to define swap space on the Nano to prevent memory thrashing.
-
-```bash
-# Allocates 4G of additional swap space at /var/swapfile
-sudo fallocate -l 4G /var/swapfile
-# Permissions
-sudo chmod 600 /var/swapfile
-# Make swap space
-sudo mkswap /var/swapfile
-# Turn on swap
-sudo swapon /var/swapfile
-# Automount swap space on reboot
-sudo bash -c 'echo "/var/swapfile swap swap defaults 0 0" >> /etc/fstab'
-# Reboot
-sudo reboot
-```
-
-Now you should have enough swap space to build OpenCV. Let's setup the Jetson Nano with the pre-requisites to build OpenCV.
-
-```bash
-# Update
-sudo apt-get update
-sudo apt-get upgrade
-# Pre-requisites
-sudo apt-get install build-essential cmake unzip pkg-config
-sudo apt-get install libjpeg-dev libpng-dev libtiff-dev
-sudo apt-get install libavcodec-dev libavformat-dev libswscale-dev libv4l-dev
-sudo apt-get install libxvidcore-dev libx264-dev
-sudo apt-get install libgtk-3-dev
-sudo apt-get install libatlas-base-dev gfortran
-sudo apt-get install python3-dev
-```
-
-Now you should have all the pre-requisites you need.  So, lets go ahead and download the source code for OpenCV.
-
-```bash
-# Create a directory for opencv
-mkdir -p projects/cv2
-cd projects/cv2
-
-# Download sources
-wget -O opencv.zip https://github.com/opencv/opencv/archive/4.1.0.zip
-wget -O opencv_contrib.zip https://github.com/opencv/opencv_contrib/archive/4.1.0.zip
-
-# Unzip
-unzip opencv.zip
-unzip opencv_contrib.zip
-
-# Rename
-mv opencv-4.1.0 opencv
-mv opencv_contrib-4.1.0 opencv_contrib
-```
-
-Let's get our virtual environment (`env`) ready for OpenCV.
-
-```bash
-# Install Numpy
-pip install numpy
-```
-
-Now let's setup `CMake` correctly so it generates the correct OpenCV bindings for our virtual environment.
-
-```bash
-# Create a build directory
-cd projects/cv2/opencv
-mkdir build
-cd build
-
-# Setup CMake
-cmake -D CMAKE_BUILD_TYPE=RELEASE \
-	-D CMAKE_INSTALL_PREFIX=/usr/local \
-	-D INSTALL_PYTHON_EXAMPLES=ON \
-	-D INSTALL_C_EXAMPLES=OFF \
-	-D OPENCV_ENABLE_NONFREE=ON \
-	# Contrib path
-	-D OPENCV_EXTRA_MODULES_PATH=~/projects/cv2/opencv_contrib/modules \
-	# Your virtual environment's Python executable
-	# You need to specify the result of echo $(which python)
-	-D PYTHON_EXECUTABLE=~/env/bin/python \
-	-D BUILD_EXAMPLES=ON ../
-```
-
-The `cmake` command should show a summary of the configuration. Make sure that the `Interpreter` is set to the Python executable associated to *your* virtualenv.  Note: there are several paths in the CMake setup, make sure they match where you downloaded and saved the OpenCV source.
-
-To compile the code from the `build` folder issue the following command. 
-=======
 * Change to a dir you would like to use as the head of your projects.
->>>>>>> 98838530
 
 ```bash
 mkdir -p ~/projects; cd ~/projects
